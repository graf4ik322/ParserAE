#!/usr/bin/env python3
# -*- coding: utf-8 -*-

import logging
import asyncio
import signal
import sys
import os
import fcntl
import re
from datetime import datetime

from telegram import Update, InlineKeyboardButton, InlineKeyboardMarkup
from telegram.ext import Application, CommandHandler, MessageHandler, CallbackQueryHandler, ContextTypes, filters

from config import Config
from database.manager import DatabaseManager
from ai.processor import AIProcessor
from quiz.quiz_system import QuizSystem
from parsers.auto_parser import AutoParser

# Настройка логирования
logging.basicConfig(
    level=logging.INFO,
    format='%(asctime)s - %(name)s - %(levelname)s - %(message)s',
    handlers=[
        logging.FileHandler('perfume_bot.log', encoding='utf-8'),
        logging.StreamHandler()
    ]
)
logger = logging.getLogger(__name__)

class PerfumeBot:
    def __init__(self):
        self.config = Config()
        self.db = DatabaseManager(self.config.database_path)
        self.ai = AIProcessor(self.config.openrouter_api_key, self.config.openrouter_model)
        self.quiz = QuizSystem(self.db, self.ai)
        self.auto_parser = AutoParser(self.db)
        self.lock_file = None
        
        # Инициализация приложения
        self.application = Application.builder().token(self.config.bot_token).build()
        
        # Регистрация обработчиков
        self._register_handlers()
        
        logger.info("🤖 Perfume Bot инициализирован")

    def _acquire_lock(self):
        """Создает файл-блокировку для предотвращения множественного запуска"""
        lock_file_path = '/tmp/perfume_bot.lock'
        try:
            self.lock_file = open(lock_file_path, 'w')
            fcntl.flock(self.lock_file.fileno(), fcntl.LOCK_EX | fcntl.LOCK_NB)
            self.lock_file.write(str(os.getpid()))
            self.lock_file.flush()
            logger.info("🔒 Блокировка получена успешно")
            return True
        except IOError:
            logger.error("❌ Другой экземпляр бота уже запущен!")
            if self.lock_file:
                self.lock_file.close()
            return False

    def _release_lock(self):
        """Освобождает файл-блокировку"""
        if self.lock_file:
            try:
                fcntl.flock(self.lock_file.fileno(), fcntl.LOCK_UN)
                self.lock_file.close()
                os.unlink('/tmp/perfume_bot.lock')
                logger.info("🔓 Блокировка освобождена")
            except Exception as e:
                logger.error(f"Ошибка при освобождении блокировки: {e}")

    def _setup_signal_handlers(self):
        """Настраивает обработчики сигналов для корректного завершения"""
        def signal_handler(signum, frame):
            logger.info(f"🛑 Получен сигнал {signum}, завершаем работу...")
            self._release_lock()
            sys.exit(0)
        
        signal.signal(signal.SIGTERM, signal_handler)
        signal.signal(signal.SIGINT, signal_handler)

    def _register_handlers(self):
        """Регистрирует все обработчики команд и сообщений"""
        # Простой тестовый обработчик
        self.application.add_handler(CommandHandler("test", self.test_command))
        
        # Команды
        self.application.add_handler(CommandHandler("start", self.start_command))
        self.application.add_handler(CommandHandler("help", self.help_command))
        self.application.add_handler(CommandHandler("stats", self.stats_command))
        self.application.add_handler(CommandHandler("parse", self.parse_command))
        
        # Новые админ команды
        self.application.add_handler(CommandHandler("admin", self.admin_panel_command))
        self.application.add_handler(CommandHandler("admindb", self.admin_database_command))
        self.application.add_handler(CommandHandler("adminapi", self.admin_api_command))
        self.application.add_handler(CommandHandler("adminparser", self.admin_parser_command))
        self.application.add_handler(CommandHandler("adminforce", self.admin_force_parse_command))
        
        # Callback-кнопки
        self.application.add_handler(CallbackQueryHandler(self.button_callback))
        
        # Текстовые сообщения
        self.application.add_handler(MessageHandler(filters.TEXT & ~filters.COMMAND, self.handle_message))
        
        # Обработчик ошибок
        self.application.add_error_handler(self.error_handler)
        
        logger.info("✅ Обработчики зарегистрированы")

    async def test_command(self, update: Update, context: ContextTypes.DEFAULT_TYPE):
        """Простой тестовый обработчик"""
        user = update.effective_user
        logger.info(f"🧪 ТЕСТ: Получена команда /test от пользователя {user.id}")
        await update.message.reply_text("✅ Бот работает! Тест успешен!")
        logger.info("🧪 ТЕСТ: Ответ отправлен")

    async def error_handler(self, update: object, context: ContextTypes.DEFAULT_TYPE) -> None:
        """Обработчик ошибок"""
        error_message = str(context.error)
        
        # Игнорируем устаревшие callback запросы - это нормально при долгой обработке ИИ
        if "Query is too old" in error_message or "response timeout expired" in error_message:
            logger.info(f"ℹ️ Игнорируем устаревший callback запрос: {error_message}")
            return
            
        logger.error(f"❌ Ошибка в обработчике: {context.error}")
        
        try:
            # Определяем тип update и отправляем соответствующий ответ
            if update and hasattr(update, 'callback_query') and update.callback_query:
                # Для callback_query ошибок
                try:
                    await update.callback_query.answer("❌ Произошла ошибка. Попробуйте позже.")
                except Exception:
                    pass  # Игнорируем если callback_query уже был обработан
                
                try:
                    await update.callback_query.edit_message_text(
                        "❌ Произошла ошибка. Попробуйте позже.",
                        reply_markup=InlineKeyboardMarkup([[InlineKeyboardButton("🔙 Главное меню", callback_data="back_to_menu")]])
                    )
                except Exception:
                    # Если не удается редактировать, отправляем новое сообщение
                    try:
                        await update.effective_chat.send_message(
                            "❌ Произошла ошибка. Попробуйте позже.",
                            reply_markup=InlineKeyboardMarkup([[InlineKeyboardButton("🔙 Главное меню", callback_data="back_to_menu")]])
                        )
                    except Exception:
                        pass
                        
            elif update and hasattr(update, 'message') and update.message:
                # Для message ошибок
                try:
                    await update.message.reply_text(
                        "❌ Произошла ошибка. Попробуйте позже.",
                        reply_markup=InlineKeyboardMarkup([[InlineKeyboardButton("🔙 Главное меню", callback_data="back_to_menu")]])
                    )
                except Exception:
                    pass
                    
        except Exception as e:
            logger.error(f"❌ Ошибка в error_handler: {e}")

    async def start_command(self, update: Update, context: ContextTypes.DEFAULT_TYPE):
        """Обработчик команды /start"""
        user = update.effective_user
        
        logger.info(f"📨 Получена команда /start от пользователя {user.id} (@{user.username})")
        
        # Получаем или создаем пользователя
        user_data = self.db.get_or_create_user(
            telegram_id=user.id,
            username=user.username,
            first_name=user.first_name,
            last_name=user.last_name
        )
        
        # Сбрасываем сессию
        self.db.reset_user_session(user.id)
        
        # Показываем главное меню
        await self.show_main_menu(update, context)
        
        logger.info(f"👤 Пользователь {user.id} запустил бота")

    async def help_command(self, update: Update, context: ContextTypes.DEFAULT_TYPE):
        """Обработчик команды /help"""
        user_id = update.effective_user.id
        
        help_text = """
🌸 **Парфюмерный Консультант-Бот**

**Основные функции:**
🎯 **Консультация по парфюмам** - задавайте любые вопросы о ароматах
📝 **Персональный квиз** - определим ваши предпочтения
🔍 **Информация об ароматах** - подробности о конкретных парфюмах
🛒 **Прямые ссылки на покупку** - удобный переход в магазин

**Команды:**
/start - Главное меню
/help - Эта справка
/stats - Краткая статистика

**Как использовать:**
1. Выберите нужную опцию в главном меню
2. Следуйте инструкциям бота
3. Задавайте вопросы в свободной форме

Бот работает с полным каталогом из 1200+ ароматов! 🎉
        """
        
        # Добавляем админ-команды для администратора
        if user_id == self.config.admin_user_id:
            help_text += """

🔧 **Команды администратора:**
/admin - Главная админ-панель
/admindb - Состояние базы данных
/adminapi - Проверка API ключа
/adminparser - Статус парсера
/adminforce - Принудительный парсинг
/parse - Быстрый парсинг (совместимость)

**Админ-панель включает:**
📊 Подробную информацию о БД
🔑 Тестирование OpenRouter API
🔄 Мониторинг парсера
⚡ Ручной запуск парсинга
📈 Полную статистику системы
            """
        
        await update.message.reply_text(help_text, parse_mode='Markdown')

    async def stats_command(self, update: Update, context: ContextTypes.DEFAULT_TYPE):
        """Обработчик команды /stats (только для админа)"""
        user_id = update.effective_user.id
        
        if user_id != self.config.admin_user_id:
            await update.message.reply_text("❌ У вас нет прав для просмотра статистики")
            return
        
        stats = self.db.get_admin_statistics()
        
        stats_text = f"""
📊 **Статистика бота:**

👥 **Пользователи:**
• Всего пользователей: {stats['total_users']}
• Активных сегодня: {stats['active_users_today']}

🌸 **Каталог:**
• Всего парфюмов: {stats['total_perfumes']}

📈 **Активность:**
• Вопросов о парфюмах: {stats['total_questions']}
• Квизов пройдено: {stats['total_quizzes']}
• Токенов API сегодня: {stats['api_usage_today']}

🕐 Обновлено: {datetime.now().strftime('%H:%M:%S')}
        """
        
        await update.message.reply_text(stats_text, parse_mode='Markdown')

    async def parse_command(self, update: Update, context: ContextTypes.DEFAULT_TYPE):
        """Обработчик команды /parse (только для админа)"""
        user_id = update.effective_user.id
        
        if user_id != self.config.admin_user_id:
            await update.message.reply_text("❌ У вас нет прав для запуска парсера")
            return
        
        await update.message.reply_text("🔄 Запускаю принудительное обновление каталога...")
        
        try:
            result = await self.auto_parser.force_parse_catalog()
            if result:
                await update.message.reply_text("✅ Каталог успешно обновлен!")
            else:
                await update.message.reply_text("⚠️ Обновление не требуется - каталог актуален")
        except Exception as e:
            logger.error(f"Ошибка при парсинге: {e}")
            await update.message.reply_text(f"❌ Ошибка при обновлении каталога: {e}")

    async def admin_panel_command(self, update: Update, context: ContextTypes.DEFAULT_TYPE):
        """Главная админ-панель"""
        user_id = update.effective_user.id
        
        if user_id != self.config.admin_user_id:
            await update.message.reply_text("❌ У вас нет прав доступа к админ-панели")
            return
        
        keyboard = [
            [InlineKeyboardButton("📊 Состояние БД", callback_data="admin_db")],
            [InlineKeyboardButton("🔑 Проверить API", callback_data="admin_api")],
            [InlineKeyboardButton("🔄 Статус парсера", callback_data="admin_parser")],
            [InlineKeyboardButton("⚡ Запустить парсинг", callback_data="admin_force_parse")],
            [InlineKeyboardButton("📈 Полная статистика", callback_data="admin_full_stats")]
        ]
        reply_markup = InlineKeyboardMarkup(keyboard)
        
        admin_text = f"""
🔧 **Административная панель**

Добро пожаловать, администратор!

**Доступные функции:**
📊 **Состояние БД** - подробная информация о базе данных
🔑 **Проверить API** - тестирование OpenRouter API
🔄 **Статус парсера** - мониторинг системы парсинга
⚡ **Запустить парсинг** - принудительное обновление каталога
📈 **Полная статистика** - детальная аналитика

🕐 Время: {datetime.now().strftime('%H:%M:%S %d.%m.%Y')}
        """
        
        await update.message.reply_text(
            admin_text,
            parse_mode='Markdown',
            reply_markup=reply_markup
        )

    async def admin_database_command(self, update: Update, context: ContextTypes.DEFAULT_TYPE):
        """Подробная информация о базе данных"""
        user_id = update.effective_user.id
        
        if user_id != self.config.admin_user_id:
            await update.message.reply_text("❌ У вас нет прав доступа к админ-панели")
            return
        
        try:
            db_info = self.db.get_detailed_database_info()
            
            # Формируем отчет
            report = f"📊 **Подробная информация о базе данных**\n\n"
            
            report += f"📁 **Файл БД:** `{db_info['database_path']}`\n"
            report += f"💾 **Размер:** {db_info['database_size']}\n\n"
            
            # Информация о таблицах
            report += "📋 **Таблицы:**\n"
            for table, info in db_info['tables'].items():
                status = "✅" if info['exists'] else "❌"
                report += f"{status} `{table}`: {info['count']} записей\n"
            
            # Топ пользователи
            if db_info['top_users']:
                report += f"\n👥 **Топ-{len(db_info['top_users'])} активных пользователей:**\n"
                for user in db_info['top_users'][:5]:
                    username = user['username'] or user['first_name'] or f"ID{user['telegram_id']}"
                    report += f"• {username}: {user['activity_count']} действий\n"
            
            # Статистика парфюмов
            if 'top_brands' in db_info['perfume_stats']:
                report += f"\n🌸 **Топ-5 брендов:**\n"
                for brand in db_info['perfume_stats']['top_brands'][:5]:
                    report += f"• {brand['brand']}: {brand['count']} ароматов\n"
            
            # API использование
            if db_info['api_usage']:
                recent_api = db_info['api_usage'][0]
                report += f"\n🔑 **API за последний день:**\n"
                report += f"• Запросов: {recent_api['requests']}\n"
                report += f"• Токенов: {recent_api['total_tokens']}\n"
            
            # Ошибки
            if db_info['errors']:
                report += f"\n⚠️ **Ошибки:**\n"
                for error in db_info['errors'][:3]:
                    report += f"• {error}\n"
            
            await update.message.reply_text(
                report,
                parse_mode='Markdown',
                reply_markup=InlineKeyboardMarkup([[InlineKeyboardButton("🔧 Админ-панель", callback_data="admin_panel")]])
            )
            
        except Exception as e:
            logger.error(f"Ошибка в admin_database_command: {e}")
            await update.message.reply_text(f"❌ Ошибка при получении информации о БД: {e}")

    async def admin_api_command(self, update: Update, context: ContextTypes.DEFAULT_TYPE):
        """Проверка состояния API"""
        user_id = update.effective_user.id
        
        if user_id != self.config.admin_user_id:
            await update.message.reply_text("❌ У вас нет прав доступа к админ-панели")
            return
        
        checking_msg = await update.message.reply_text("🔍 Проверяю состояние API...")
        
        try:
            api_status = await self.ai.check_api_status()
            
            # Формируем отчет
            status_icon = "✅" if api_status['api_key_valid'] else "❌"
            report = f"🔑 **Состояние OpenRouter API** {status_icon}\n\n"
            
            report += f"🔐 **API Key:** `{api_status['api_key_masked']}`\n"
            report += f"🤖 **Модель:** `{api_status['model']}`\n"
            report += f"🌐 **URL:** `{api_status['base_url']}`\n"
            report += f"⏰ **Проверено:** {datetime.fromisoformat(api_status['last_check']).strftime('%H:%M:%S')}\n"
            
            if api_status['response_time']:
                report += f"⚡ **Время ответа:** {api_status['response_time']}с\n"
            
            if api_status['api_key_valid']:
                report += f"✅ **Статус:** API работает корректно\n"
                if api_status.get('tokens_used'):
                    report += f"🎯 **Токенов в тесте:** {api_status['tokens_used']}\n"
                if api_status.get('actual_model'):
                    report += f"🔧 **Фактическая модель:** `{api_status['actual_model']}`\n"
            else:
                report += f"❌ **Ошибка:** {api_status.get('error', 'Неизвестная ошибка')}\n"
            
            await checking_msg.delete()
            await update.message.reply_text(
                report,
                parse_mode='Markdown',
                reply_markup=InlineKeyboardMarkup([[InlineKeyboardButton("🔧 Админ-панель", callback_data="admin_panel")]])
            )
            
        except Exception as e:
            logger.error(f"Ошибка в admin_api_command: {e}")
            await checking_msg.delete()
            await update.message.reply_text(f"❌ Ошибка при проверке API: {e}")

    async def admin_parser_command(self, update: Update, context: ContextTypes.DEFAULT_TYPE):
        """Статус парсера"""
        user_id = update.effective_user.id
        
        if user_id != self.config.admin_user_id:
            await update.message.reply_text("❌ У вас нет прав доступа к админ-панели")
            return
        
        try:
            parser_status = self.auto_parser.get_parser_status()
            
            # Формируем отчет
            status_icon = "🔄" if parser_status['is_running'] else "⏸️"
            report = f"🔄 **Статус парсера** {status_icon}\n\n"
            
            # Текущее состояние
            report += f"📊 **Текущее состояние:**\n"
            report += f"• Запущен: {'✅ Да' if parser_status['running_since_start'] else '❌ Нет'}\n"
            report += f"• Активен: {'✅ Да' if parser_status['is_running'] else '❌ Нет'}\n"
            
            if parser_status['current_operation']:
                report += f"• Операция: {parser_status['current_operation']}\n"
            
            if parser_status['last_operation_time']:
                last_op = datetime.fromisoformat(parser_status['last_operation_time'])
                report += f"• Последняя операция: {last_op.strftime('%H:%M:%S %d.%m')}\n"
            
            # Статистика
            stats = parser_status['statistics']
            report += f"\n📈 **Статистика:**\n"
            report += f"• Всего запусков: {stats['total_runs']}\n"
            report += f"• Успешных: {stats['successful_runs']}\n"
            report += f"• Ошибок: {stats['failed_runs']}\n"
            report += f"• Последний результат: +{stats['last_items_added']}, ~{stats['last_items_updated']}\n"
            
            # Исходные файлы
            report += f"\n📁 **Исходные файлы:**\n"
            for filename, file_info in parser_status['source_files'].items():
                status = "✅" if file_info['exists'] else "❌"
                size = f" ({file_info['size']} байт)" if file_info['exists'] else ""
                report += f"{status} `{filename}`{size}\n"
            
            # БД статистика
            if 'database_statistics' in parser_status and not parser_status['database_statistics'].get('error'):
                db_stats = parser_status['database_statistics']
                if db_stats['last_parse_time']:
                    last_parse = datetime.fromisoformat(db_stats['last_parse_time'])
                    report += f"\n🕐 **Последний парсинг:** {last_parse.strftime('%H:%M:%S %d.%m.%Y')}\n"
            
            await update.message.reply_text(
                report,
                parse_mode='Markdown',
                reply_markup=InlineKeyboardMarkup([
                    [InlineKeyboardButton("⚡ Запустить парсинг", callback_data="admin_force_parse")],
                    [InlineKeyboardButton("🔧 Админ-панель", callback_data="admin_panel")]
                ])
            )
            
        except Exception as e:
            logger.error(f"Ошибка в admin_parser_command: {e}")
            await update.message.reply_text(f"❌ Ошибка при получении статуса парсера: {e}")

    async def admin_force_parse_command(self, update: Update, context: ContextTypes.DEFAULT_TYPE):
        """Принудительный запуск парсинга"""
        user_id = update.effective_user.id
        
        if user_id != self.config.admin_user_id:
            await update.message.reply_text("❌ У вас нет прав доступа к админ-панели")
            return
        
        # Проверяем, не запущен ли уже парсер
        parser_status = self.auto_parser.get_parser_status()
        if parser_status['is_running']:
            await update.message.reply_text(
                "⚠️ Парсер уже выполняется. Дождитесь завершения текущей операции.",
                reply_markup=InlineKeyboardMarkup([[InlineKeyboardButton("🔄 Статус парсера", callback_data="admin_parser")]])
            )
            return
        
        processing_msg = await update.message.reply_text("🔄 Запускаю принудительный парсинг каталога...")
        
        try:
            result = await self.auto_parser.force_parse_catalog(admin_user_id=user_id)
            
            # Формируем детальный отчет
            status_icon = "✅" if result['success'] else "❌"
            report = f"🔄 **Результат парсинга** {status_icon}\n\n"
            
            report += f"⏰ **Время выполнения:** {result['execution_time']}с\n"
            report += f"👤 **Запущен админом:** ID{result['started_by']}\n"
            report += f"🕐 **Время:** {datetime.fromisoformat(result['start_time']).strftime('%H:%M:%S %d.%m.%Y')}\n\n"
            
            if result['success']:
                report += f"📊 **Результаты:**\n"
                report += f"• Обработано из источника: {result.get('total_items_in_source', 'N/A')}\n"
                report += f"• Было в БД: {result.get('items_before', 'N/A')}\n"
                report += f"• Стало в БД: {result.get('items_after', 'N/A')}\n"
                report += f"• Добавлено: {result['items_added']}\n"
                report += f"• Обновлено: {result['items_updated']}\n"
            else:
                report += f"❌ **Ошибки:**\n"
                for error in result['errors'][:3]:
                    report += f"• {error}\n"
            
            # Статус исходных файлов
            if 'source_files_status' in result:
                report += f"\n📁 **Исходные файлы:**\n"
                for filename, file_info in result['source_files_status'].items():
                    status = "✅" if file_info['exists'] else "❌"
                    report += f"{status} {filename}\n"
            
            await processing_msg.delete()
            await update.message.reply_text(
                report,
                parse_mode='Markdown',
                reply_markup=InlineKeyboardMarkup([
                    [InlineKeyboardButton("🔄 Статус парсера", callback_data="admin_parser")],
                    [InlineKeyboardButton("🔧 Админ-панель", callback_data="admin_panel")]
                ])
            )
            
        except Exception as e:
            logger.error(f"Ошибка в admin_force_parse_command: {e}")
            await processing_msg.delete()
            await update.message.reply_text(f"❌ Ошибка при запуске парсинга: {e}")

    async def show_main_menu(self, update: Update, context: ContextTypes.DEFAULT_TYPE):
        """Показывает главное меню"""
        user_id = update.effective_user.id
        
        # Основные кнопки для всех пользователей
        keyboard = [
            [InlineKeyboardButton("🎯 Задать вопрос о парфюмах", callback_data="perfume_question")],
            [InlineKeyboardButton("📝 Пройти квиз-рекомендации", callback_data="start_quiz")],
            [InlineKeyboardButton("🔍 Информация об аромате", callback_data="fragrance_info")],
            [InlineKeyboardButton("❓ Помощь", callback_data="help")]
        ]
        
        # Добавляем кнопку админ-панели для администраторов
        if user_id == self.config.admin_user_id:
            keyboard.append([InlineKeyboardButton("🔧 Админ-панель", callback_data="admin_panel")])
        
        reply_markup = InlineKeyboardMarkup(keyboard)
        
        welcome_text = """
🌸 **Добро пожаловать в Парфюмерного Консультанта!**

Я помогу вам найти идеальный аромат из каталога 1200+ парфюмов.

**Выберите, что вас интересует:**
        """
        
        if update.callback_query:
            await update.callback_query.edit_message_text(
                text=welcome_text,
                reply_markup=reply_markup,
                parse_mode='Markdown'
            )
        else:
            await update.message.reply_text(
                text=welcome_text,
                reply_markup=reply_markup,
                parse_mode='Markdown'
            )
        
        # Обновляем состояние пользователя
        self.db.update_session_state(user_id, "MAIN_MENU")

    async def button_callback(self, update: Update, context: ContextTypes.DEFAULT_TYPE):
        """Обработчик нажатий на inline-кнопки"""
        query = update.callback_query
        await query.answer()
        
        user_id = update.effective_user.id
        
        if query.data == "perfume_question":
            await self.start_perfume_question(update, context)
        elif query.data == "start_quiz":
            await self.quiz.start_quiz(update, context)
        elif query.data == "fragrance_info":
            await self.start_fragrance_info(update, context)
        elif query.data == "help":
            await self.help_command(update, context)
        elif query.data == "back_to_menu":
            await self.show_main_menu(update, context)
        elif query.data.startswith("quiz_"):
            await self.quiz.handle_quiz_callback(update, context)
        # Админ-панель callbacks
        elif query.data == "admin_panel":
            await self._handle_admin_panel_callback(update, context)
        elif query.data == "admin_db":
            await self._handle_admin_db_callback(update, context)
        elif query.data == "admin_api":
            await self._handle_admin_api_callback(update, context)
        elif query.data == "admin_parser":
            await self._handle_admin_parser_callback(update, context)
        elif query.data == "admin_force_parse":
            await self._handle_admin_force_parse_callback(update, context)
        elif query.data == "admin_full_stats":
            await self._handle_admin_full_stats_callback(update, context)

    async def start_perfume_question(self, update: Update, context: ContextTypes.DEFAULT_TYPE):
        """Начинает режим вопросов о парфюмах"""
        user_id = update.effective_user.id
        
        # Проверяем кулдаун
        if self.ai.is_api_cooldown_active(user_id):
            await update.callback_query.edit_message_text(
                "⏱️ Пожалуйста, подождите 30 секунд перед следующим вопросом",
                reply_markup=InlineKeyboardMarkup([[InlineKeyboardButton("🔙 Назад", callback_data="back_to_menu")]])
            )
            return
        
        question_text = """
🎯 **Режим консультации по парфюмам**

Задайте любой вопрос о парфюмах:
• "Посоветуйте аромат для офиса"
• "Что подходит для свидания?"
• "Ищу что-то похожее на Chanel №5"
• "Парфюм до 3000 рублей для мужчины"

Напишите ваш вопрос, и я подберу идеальные варианты из нашего каталога!
        """
        
        await update.callback_query.edit_message_text(
            text=question_text,
            reply_markup=InlineKeyboardMarkup([[InlineKeyboardButton("🔙 Назад", callback_data="back_to_menu")]]),
            parse_mode='Markdown'
        )
        
        self.db.update_session_state(user_id, "PERFUME_QUESTION")

    async def start_fragrance_info(self, update: Update, context: ContextTypes.DEFAULT_TYPE):
        """Начинает режим информации об аромате"""
        user_id = update.effective_user.id
        
        info_text = """
🔍 **Информация об аромате**

Введите название парфюма, бренд или артикул:
• "Tom Ford Black Orchid"
• "Chanel"
• "TF001"

Я найду всю доступную информацию об аромате из нашего каталога!
        """
        
        await update.callback_query.edit_message_text(
            text=info_text,
            reply_markup=InlineKeyboardMarkup([[InlineKeyboardButton("🔙 Назад", callback_data="back_to_menu")]]),
            parse_mode='Markdown'
        )
        
        self.db.update_session_state(user_id, "FRAGRANCE_INFO")

    async def handle_message(self, update: Update, context: ContextTypes.DEFAULT_TYPE):
        """Обработчик текстовых сообщений"""
        user_id = update.effective_user.id
        message_text = update.message.text
        
        # Получаем текущую сессию
        session = self.db.get_user_session(user_id)
        
        if not session or not session.get('current_state'):
            # Если нет активной сессии, показываем главное меню
            await self.show_main_menu(update, context)
            return
        
        current_state = session['current_state']
        
        if current_state == "PERFUME_QUESTION":
            await self.handle_perfume_question(update, context, message_text)
        elif current_state == "QUIZ_IN_PROGRESS":
            await self.quiz.handle_quiz_answer(update, context, message_text)
        elif current_state == "FRAGRANCE_INFO":
            await self.handle_fragrance_info(update, context, message_text)
        else:
            # Неизвестное состояние - возвращаем в главное меню
            await self.show_main_menu(update, context)

    async def handle_perfume_question(self, update: Update, context: ContextTypes.DEFAULT_TYPE, message_text: str):
        """Обрабатывает вопросы о парфюмах"""
        user_id = update.effective_user.id
        
        # Отправляем уведомление о обработке
        processing_msg = await update.message.reply_text("🤔 Анализирую ваш запрос и подбираю лучшие варианты...")
        
        try:
            # Получаем все парфюмы из БД (без лимитов!)
            perfumes_data = self.db.get_all_perfumes_from_database()
            
            # Создаем промпт для ИИ
            prompt = self.ai.create_perfume_question_prompt(message_text, perfumes_data)
            
            # Получаем ответ от ИИ
            ai_response = await self.ai.process_message(prompt, user_id)
            
            # Проверяем, не вернулся ли ответ о кулдауне
            if "Пожалуйста, подождите" in ai_response:
                await processing_msg.delete()
                await update.message.reply_text(ai_response)
                return
            
            # Обрабатываем ответ и добавляем ссылки
            processed_response = self.ai.process_ai_response_with_links(ai_response, self.db)
            
            # Удаляем сообщение о обработке
            await processing_msg.delete()
            
            # Безопасно отправляем ответ с защитой от ошибок форматирования
            try:
                await update.message.reply_text(
                    processed_response,
                    parse_mode='Markdown',
                    disable_web_page_preview=True,
                    reply_markup=InlineKeyboardMarkup([[InlineKeyboardButton("🔙 Главное меню", callback_data="back_to_menu")]])
                )
            except Exception as format_error:
                logger.warning(f"Ошибка форматирования ответа о парфюмах: {format_error}")
                # Fallback к простому тексту без форматирования
                plain_response = re.sub(r'[*_`\[\]()~>#+\-=|{}.!]', '', processed_response)[:4000]
                await update.message.reply_text(
                    plain_response,
                    disable_web_page_preview=True,
                    reply_markup=InlineKeyboardMarkup([[InlineKeyboardButton("🔙 Главное меню", callback_data="back_to_menu")]])
                )
            
            # Сохраняем статистику
            self.db.save_usage_stat(user_id, "perfume_question", None, message_text, len(processed_response))
            
            # Возвращаем в главное меню
            self.db.update_session_state(user_id, "MAIN_MENU")
            
        except Exception as e:
            logger.error(f"Ошибка при обработке вопроса: {e}")
            await processing_msg.delete()
            await update.message.reply_text(
                "❌ Произошла ошибка при обработке вашего вопроса. Попробуйте позже.",
                reply_markup=InlineKeyboardMarkup([[InlineKeyboardButton("🔙 Главное меню", callback_data="back_to_menu")]])
            )

    async def handle_fragrance_info(self, update: Update, context: ContextTypes.DEFAULT_TYPE, message_text: str):
        """Обрабатывает запросы информации об аромате"""
        user_id = update.effective_user.id
        
        # Отправляем уведомление о поиске
        searching_msg = await update.message.reply_text("🔍 Ищу информацию об аромате...")
        
        try:
            # Используем улучшенный промпт для профессиональной информации об ароматах
            from ai.prompts import PromptTemplates
            prompt = PromptTemplates.create_fragrance_info_prompt(message_text)

            # Получаем ответ от ИИ
            ai_response_raw = await self.ai.process_message(prompt, user_id)
            
            # Проверяем, не вернулся ли ответ о кулдауне
            if "Пожалуйста, подождите" in ai_response_raw:
                await searching_msg.delete()
                await update.message.reply_text(ai_response_raw)
                return
            
            # Обрабатываем ответ и добавляем ссылки по артикулам
            ai_response = self.ai.process_ai_response_with_links(ai_response_raw, self.db)
            
            # Удаляем сообщение о поиске
            await searching_msg.delete()
            
            # Безопасно отправляем информацию с защитой от ошибок форматирования
            try:
<<<<<<< HEAD
                # Применяем безопасное форматирование через ИИ процессор
=======
                # Применяем мягкое форматирование для сохранения красоты
>>>>>>> 3c4bee00
                safe_response = self.ai._format_text_for_telegram(ai_response)
                
                await update.message.reply_text(
                    safe_response,
                    parse_mode='Markdown',
                    disable_web_page_preview=True,
                    reply_markup=InlineKeyboardMarkup([[InlineKeyboardButton("🔙 Главное меню", callback_data="back_to_menu")]])
                )
            except Exception as format_error:
                logger.warning(f"Ошибка форматирования ответа об аромате: {format_error}")
                # Fallback к простому тексту без форматирования
                plain_response = re.sub(r'[*_`\[\]()~>#+\-=|{}.!]', '', ai_response)[:4000]
                await update.message.reply_text(
                    plain_response,
                    disable_web_page_preview=True,
                    reply_markup=InlineKeyboardMarkup([[InlineKeyboardButton("🔙 Главное меню", callback_data="back_to_menu")]])
                )
            
            # Сохраняем статистику
            self.db.save_usage_stat(user_id, "fragrance_info", None, message_text, len(ai_response))
            
            # Возвращаем в главное меню
            self.db.update_session_state(user_id, "MAIN_MENU")
            
        except Exception as e:
            logger.error(f"Ошибка при поиске информации: {e}")
            await searching_msg.delete()
            await update.message.reply_text(
                "❌ Произошла ошибка при поиске информации. Попробуйте позже.",
                reply_markup=InlineKeyboardMarkup([[InlineKeyboardButton("🔙 Главное меню", callback_data="back_to_menu")]])
            )

    async def _handle_admin_panel_callback(self, update: Update, context: ContextTypes.DEFAULT_TYPE):
        """Обрабатывает callback для главной админ-панели"""
        user_id = update.effective_user.id
        
        if user_id != self.config.admin_user_id:
            await update.callback_query.edit_message_text("❌ У вас нет прав доступа к админ-панели")
            return
        
        keyboard = [
            [InlineKeyboardButton("📊 Состояние БД", callback_data="admin_db")],
            [InlineKeyboardButton("🔑 Проверить API", callback_data="admin_api")],
            [InlineKeyboardButton("🔄 Статус парсера", callback_data="admin_parser")],
            [InlineKeyboardButton("⚡ Запустить парсинг", callback_data="admin_force_parse")],
            [InlineKeyboardButton("📈 Полная статистика", callback_data="admin_full_stats")],
            [InlineKeyboardButton("🔙 Главное меню", callback_data="back_to_menu")]
        ]
        reply_markup = InlineKeyboardMarkup(keyboard)
        
        admin_text = f"""
🔧 **Административная панель**

Добро пожаловать, администратор!

**Доступные функции:**
📊 **Состояние БД** - подробная информация о базе данных
🔑 **Проверить API** - тестирование OpenRouter API
🔄 **Статус парсера** - мониторинг системы парсинга
⚡ **Запустить парсинг** - принудительное обновление каталога
📈 **Полная статистика** - детальная аналитика

🕐 Время: {datetime.now().strftime('%H:%M:%S %d.%m.%Y')}
        """
        
        await update.callback_query.edit_message_text(
            admin_text,
            parse_mode='Markdown',
            reply_markup=reply_markup
        )

    async def _handle_admin_db_callback(self, update: Update, context: ContextTypes.DEFAULT_TYPE):
        """Обрабатывает callback для информации о БД"""
        user_id = update.effective_user.id
        
        if user_id != self.config.admin_user_id:
            await update.callback_query.edit_message_text("❌ У вас нет прав доступа к админ-панели")
            return
        
        await update.callback_query.edit_message_text("🔍 Получаю информацию о базе данных...")
        
        try:
            db_info = self.db.get_detailed_database_info()
            
            # Формируем отчет (укороченная версия для callback)
            report = f"📊 **База данных**\n\n"
            report += f"💾 **Размер:** {db_info['database_size']}\n\n"
            
            # Информация о таблицах
            report += "📋 **Таблицы:**\n"
            for table, info in db_info['tables'].items():
                status = "✅" if info['exists'] else "❌"
                report += f"{status} `{table}`: {info['count']}\n"
            
            # Топ брендов
            if 'top_brands' in db_info['perfume_stats']:
                report += f"\n🌸 **Топ-3 бренда:**\n"
                for brand in db_info['perfume_stats']['top_brands'][:3]:
                    report += f"• {brand['brand']}: {brand['count']}\n"
            
            await update.callback_query.edit_message_text(
                report,
                parse_mode='Markdown',
                reply_markup=InlineKeyboardMarkup([[InlineKeyboardButton("🔧 Админ-панель", callback_data="admin_panel")]])
            )
            
        except Exception as e:
            await update.callback_query.edit_message_text(f"❌ Ошибка: {e}")

    async def _handle_admin_api_callback(self, update: Update, context: ContextTypes.DEFAULT_TYPE):
        """Обрабатывает callback для проверки API"""
        user_id = update.effective_user.id
        
        if user_id != self.config.admin_user_id:
            await update.callback_query.edit_message_text("❌ У вас нет прав доступа к админ-панели")
            return
        
        await update.callback_query.edit_message_text("🔍 Проверяю состояние API...")
        
        try:
            api_status = await self.ai.check_api_status()
            
            status_icon = "✅" if api_status['api_key_valid'] else "❌"
            report = f"🔑 **API Status** {status_icon}\n\n"
            
            report += f"🔐 **Key:** `{api_status['api_key_masked']}`\n"
            report += f"🤖 **Model:** `{api_status['model']}`\n"
            
            if api_status['response_time']:
                report += f"⚡ **Response:** {api_status['response_time']}s\n"
            
            if api_status['api_key_valid']:
                report += f"✅ **Status:** Working\n"
            else:
                report += f"❌ **Error:** {api_status.get('error', 'Unknown')[:50]}...\n"
            
            await update.callback_query.edit_message_text(
                report,
                parse_mode='Markdown',
                reply_markup=InlineKeyboardMarkup([[InlineKeyboardButton("🔧 Админ-панель", callback_data="admin_panel")]])
            )
            
        except Exception as e:
            await update.callback_query.edit_message_text(f"❌ Ошибка: {e}")

    async def _handle_admin_parser_callback(self, update: Update, context: ContextTypes.DEFAULT_TYPE):
        """Обрабатывает callback для статуса парсера"""
        user_id = update.effective_user.id
        
        if user_id != self.config.admin_user_id:
            await update.callback_query.edit_message_text("❌ У вас нет прав доступа к админ-панели")
            return
        
        await update.callback_query.edit_message_text("🔍 Получаю статус парсера...")
        
        try:
            parser_status = self.auto_parser.get_parser_status()
            
            status_icon = "🔄" if parser_status['is_running'] else "⏸️"
            report = f"🔄 **Parser Status** {status_icon}\n\n"
            
            report += f"• Running: {'✅' if parser_status['running_since_start'] else '❌'}\n"
            report += f"• Active: {'✅' if parser_status['is_running'] else '❌'}\n"
            
            stats = parser_status['statistics']
            report += f"\n📈 **Stats:**\n"
            report += f"• Total: {stats['total_runs']}\n"
            report += f"• Success: {stats['successful_runs']}\n"
            report += f"• Errors: {stats['failed_runs']}\n"
            
            await update.callback_query.edit_message_text(
                report,
                parse_mode='Markdown',
                reply_markup=InlineKeyboardMarkup([
                    [InlineKeyboardButton("⚡ Run Parser", callback_data="admin_force_parse")],
                    [InlineKeyboardButton("🔧 Admin Panel", callback_data="admin_panel")]
                ])
            )
            
        except Exception as e:
            await update.callback_query.edit_message_text(f"❌ Ошибка: {e}")

    async def _handle_admin_force_parse_callback(self, update: Update, context: ContextTypes.DEFAULT_TYPE):
        """Обрабатывает callback для принудительного парсинга"""
        user_id = update.effective_user.id
        
        if user_id != self.config.admin_user_id:
            await update.callback_query.edit_message_text("❌ У вас нет прав доступа к админ-панели")
            return
        
        # Проверяем статус парсера
        parser_status = self.auto_parser.get_parser_status()
        if parser_status['is_running']:
            await update.callback_query.edit_message_text(
                "⚠️ Парсер уже выполняется",
                reply_markup=InlineKeyboardMarkup([[InlineKeyboardButton("🔄 Статус", callback_data="admin_parser")]])
            )
            return
        
        await update.callback_query.edit_message_text("🔄 Запускаю парсинг...")
        
        try:
            result = await self.auto_parser.force_parse_catalog(admin_user_id=user_id)
            
            status_icon = "✅" if result['success'] else "❌"
            report = f"🔄 **Parse Result** {status_icon}\n\n"
            report += f"⏰ **Time:** {result['execution_time']}s\n"
            
            if result['success']:
                report += f"• Added: {result['items_added']}\n"
                report += f"• Updated: {result['items_updated']}\n"
            else:
                report += f"❌ **Errors:**\n"
                for error in result['errors'][:2]:
                    report += f"• {error[:50]}...\n"
            
            await update.callback_query.edit_message_text(
                report,
                parse_mode='Markdown',
                reply_markup=InlineKeyboardMarkup([[InlineKeyboardButton("🔧 Админ-панель", callback_data="admin_panel")]])
            )
            
        except Exception as e:
            await update.callback_query.edit_message_text(f"❌ Ошибка: {e}")

    async def _handle_admin_full_stats_callback(self, update: Update, context: ContextTypes.DEFAULT_TYPE):
        """Обрабатывает callback для полной статистики"""
        user_id = update.effective_user.id
        
        if user_id != self.config.admin_user_id:
            await update.callback_query.edit_message_text("❌ У вас нет прав доступа к админ-панели")
            return
        
        await update.callback_query.edit_message_text("📊 Собираю полную статистику...")
        
        try:
            # Получаем всю статистику
            basic_stats = self.db.get_admin_statistics()
            db_info = self.db.get_detailed_database_info()
            parser_status = self.auto_parser.get_parser_status()
            
            report = f"📈 **Полная статистика системы**\n\n"
            
            # Основные цифры
            report += f"👥 **Пользователи:** {basic_stats['total_users']} (активных сегодня: {basic_stats['active_users_today']})\n"
            report += f"🌸 **Парфюмы:** {basic_stats['total_perfumes']}\n"
            report += f"❓ **Вопросов:** {basic_stats['total_questions']}\n"
            report += f"📝 **Квизов:** {basic_stats['total_quizzes']}\n"
            report += f"🔑 **API токенов сегодня:** {basic_stats['api_usage_today']}\n\n"
            
            # Статус систем
            report += f"💾 **БД размер:** {db_info['database_size']}\n"
            parser_icon = "🔄" if parser_status['is_running'] else "⏸️"
            report += f"🔄 **Парсер:** {parser_icon} ({parser_status['statistics']['total_runs']} запусков)\n\n"
            
            # Топ активности
            if db_info['top_users']:
                report += f"🏆 **Топ пользователь:** {db_info['top_users'][0]['activity_count']} действий\n"
            
            if 'top_brands' in db_info['perfume_stats']:
                top_brand = db_info['perfume_stats']['top_brands'][0]
                report += f"🌟 **Топ бренд:** {top_brand['brand']} ({top_brand['count']} ароматов)\n"
            
            await update.callback_query.edit_message_text(
                report,
                parse_mode='Markdown',
                reply_markup=InlineKeyboardMarkup([[InlineKeyboardButton("🔧 Админ-панель", callback_data="admin_panel")]])
            )
            
        except Exception as e:
            await update.callback_query.edit_message_text(f"❌ Ошибка: {e}")

    def run(self):
        """Запускает бота"""
        try:
            # Проверяем, не запущен ли уже другой экземпляр
            if not self._acquire_lock():
                logger.error("❌ Бот уже запущен! Завершаем работу.")
                sys.exit(1)
            
            # Настраиваем обработчики сигналов
            self._setup_signal_handlers()
            
            logger.info("🚀 Perfume Bot запущен и готов к работе!")
            
            # Запускаем polling с логированием
            logger.info("📡 Запускаем polling для получения обновлений...")
            self.application.run_polling(drop_pending_updates=True)
            
        except KeyboardInterrupt:
            logger.info("🛑 Бот остановлен пользователем")
        except Exception as e:
            logger.error(f"❌ Ошибка при запуске бота: {e}")
            raise
        finally:
            # Освобождаем блокировку при любом завершении
            self._release_lock()

def main():
    """Главная функция"""
    bot = None
    try:
        bot = PerfumeBot()
        bot.run()
    except KeyboardInterrupt:
        logger.info("🛑 Бот остановлен пользователем")
    except SystemExit:
        # Нормальное завершение при множественном запуске
        pass
    except Exception as e:
        logger.error(f"❌ Критическая ошибка: {e}")
    finally:
        if bot:
            bot._release_lock()

if __name__ == "__main__":
    main()<|MERGE_RESOLUTION|>--- conflicted
+++ resolved
@@ -802,11 +802,7 @@
             
             # Безопасно отправляем информацию с защитой от ошибок форматирования
             try:
-<<<<<<< HEAD
-                # Применяем безопасное форматирование через ИИ процессор
-=======
                 # Применяем мягкое форматирование для сохранения красоты
->>>>>>> 3c4bee00
                 safe_response = self.ai._format_text_for_telegram(ai_response)
                 
                 await update.message.reply_text(
