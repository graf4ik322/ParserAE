#!/usr/bin/env python3
# -*- coding: utf-8 -*-

import logging
from typing import Dict, List, Any, Optional
from telegram import Update, InlineKeyboardButton, InlineKeyboardMarkup
from telegram.ext import ContextTypes
from datetime import datetime
import json
import re

logger = logging.getLogger(__name__)

class QuizSystem:
    """Научно обоснованная система квизов на основе Edwards Fragrance Wheel"""
    
    def __init__(self, db_manager, ai_processor=None):
        self.db = db_manager
        self.ai_processor = ai_processor
        self.quiz_questions = self._initialize_quiz_questions()
        self._validate_quiz_structure()
        logger.info("📝 QuizSystem v3.0 (Edwards Fragrance Wheel) инициализирована")
    
    def _safe_send_message(self, text: str, max_length: int = 4000) -> str:
        """Безопасно подготавливает текст сообщения для отправки в Telegram"""
        try:
            # Ограничиваем длину сообщения
            if len(text) > max_length:
                text = text[:max_length-100] + "\n\n📝 *Сообщение сокращено из-за ограничений Telegram*"
            
            # Удаляем или экранируем проблемные символы
            text = self._escape_telegram_markdown(text)
            
            # Проверяем и исправляем незакрытые теги
            text = self._fix_markdown_entities(text)
            
            return text
            
        except Exception as e:
            logger.error(f"Ошибка при подготовке сообщения: {e}")
            # В крайнем случае возвращаем текст без форматирования
            return re.sub(r'[*_`\[\]()~>#+\-=|{}.!]', '', text)[:max_length]
    
    def _escape_telegram_markdown(self, text: str) -> str:
        """Экранирует проблемные символы для Telegram Markdown"""
        # Экранируем обратные слеши
        text = text.replace('\\', '\\\\')
        
        # Проблемные символы для Telegram
        problem_chars = ['_', '*', '[', ']', '(', ')', '~', '`', '>', '#', '+', '-', '=', '|', '{', '}', '.', '!']
        
        for char in problem_chars:
            # Проверяем, не является ли символ частью корректной разметки
            if not self._is_valid_markdown_char(text, char):
                text = text.replace(char, f'\\{char}')
        
        return text
    
    def _is_valid_markdown_char(self, text: str, char: str) -> bool:
        """Проверяет, является ли символ частью корректной Markdown разметки"""
        if char in ['*', '_']:
            # Проверяем парность для жирного/курсивного текста
            return text.count(char) % 2 == 0
        elif char in ['[', ']']:
            # Проверяем парность скобок для ссылок
            return text.count('[') == text.count(']')
        elif char in ['(', ')']:
            # Проверяем парность круглых скобок
            return text.count('(') == text.count(')')
        return True
    
    def _fix_markdown_entities(self, text: str) -> str:
        """Исправляет незакрытые Markdown entities"""
        try:
            # Исправляем незакрытые жирный текст (**)
            if text.count('**') % 2 != 0:
                text += '**'
            
            # Исправляем незакрытый курсив (*) - учитываем что ** уже обработан
            single_stars = text.count('*') - text.count('**') * 2
            if single_stars % 2 != 0:
                text += '*'
            
            # Исправляем незакрытое подчеркивание (_)
            if text.count('_') % 2 != 0:
                text += '_'
            
            # Исправляем незакрытый код (`)
            if text.count('`') % 2 != 0:
                text += '`'
            
            # Исправляем незакрытые скобки для ссылок
            open_brackets = text.count('[')
            close_brackets = text.count(']')
            if open_brackets > close_brackets:
                text += ']' * (open_brackets - close_brackets)
            elif close_brackets > open_brackets:
                text = '[' * (close_brackets - open_brackets) + text
            
            return text
            
        except Exception as e:
            logger.error(f"Ошибка при исправлении Markdown entities: {e}")
<<<<<<< HEAD
            return text

=======
                        return text
    
    def _safe_format_quiz_result(self, text: str, max_length: int = 4000) -> str:
        """Специальная функция для безопасного форматирования результатов квиза"""
        try:
            # Ограничиваем длину
            if len(text) > max_length:
                text = text[:max_length-100] + "\n\n📝 *Сообщение сокращено из-за ограничений Telegram*"
            
            # Минимальная обработка - убираем только явно проблемные символы
            # НЕ трогаем нормальное форматирование
            text = self._gentle_markdown_fix(text)
            
            return text
            
        except Exception as e:
            logger.error(f"Ошибка при форматировании результата квиза: {e}")
            # В крайнем случае возвращаем простой текст
            return re.sub(r'[*_`\[\]()~>#+\-=|{}.!]', '', text)[:max_length]
    
    def _gentle_markdown_fix(self, text: str) -> str:
        """Мягкое исправление Markdown без агрессивного экранирования"""
        # Исправляем только критичные проблемы
        
        # 1. Убираем избыточные слеши
        text = re.sub(r'\\{2,}', '', text)  # Множественные слеши
        text = text.replace('\\-', '-')     # Экранированные дефисы
        text = text.replace('\\.', '.')     # Экранированные точки
        text = text.replace('\\,', ',')     # Экранированные запятые
        text = text.replace('\\:', ':')     # Экранированные двоеточия
        text = text.replace('\\!', '!')     # Экранированные восклицательные знаки
        text = text.replace('\\?', '?')     # Экранированные вопросительные знаки
        
        # 2. Исправляем только реально сломанные теги
        lines = text.split('\n')
        fixed_lines = []
        
        for line in lines:
            # Пропускаем заголовки с эмодзи - не трогаем их
            if line.strip().startswith(('🎯', '🔬', '🤖', '🌸', '🌟', '🌳', '💧', '💎', '🏭', '💡', '⭐', '🛒')):
                fixed_lines.append(line)
                continue
            
            # Пропускаем ссылки - не трогаем их
            if '[' in line and '](' in line:
                fixed_lines.append(line)
                continue
            
            # Исправляем только явно сломанные теги
            # Если нечетное количество *, добавляем недостающую
            star_count = line.count('*')
            if star_count % 2 != 0 and star_count > 0:
                line += '*'
            
            # Аналогично для _
            underscore_count = line.count('_')
            if underscore_count % 2 != 0 and underscore_count > 0:
                line += '_'
            
            fixed_lines.append(line)
        
        return '\n'.join(fixed_lines)
    
>>>>>>> 3c4bee00
    def _initialize_quiz_questions(self) -> List[Dict[str, Any]]:
        """Инициализирует 15 научно обоснованных вопросов квиза"""
        return [
            # БЛОК 1: ДЕМОГРАФИЧЕСКИЙ (2 вопроса)
            {
                "id": "gender",
                "block": "demographic",
                "question": "👤 **Для кого предназначен аромат?**",
                "type": "single_choice",
                "options": [
                    {
                        "text": "👩 Для меня (женщина)",
                        "value": "female",
                        "keywords": ["женский", "feminine", "floral", "delicate"]
                    },
                    {
                        "text": "👨 Для меня (мужчина)",
                        "value": "male",
                        "keywords": ["мужской", "masculine", "woody", "strong"]
                    },
                    {
                        "text": "🌈 Унисекс",
                        "value": "unisex",
                        "keywords": ["унисекс", "unisex", "neutral", "balanced"]
                    }
                ]
            },
            {
                "id": "age_experience",
                "block": "demographic",
                "question": "🎓 **Ваш опыт с парфюмерией?**",
                "type": "single_choice",
                "options": [
                    {
                        "text": "🌱 Новичок (первые ароматы)",
                        "value": "beginner",
                        "keywords": ["легкий", "простой", "классический", "популярный", "безопасный"]
                    },
                    {
                        "text": "🌿 Имею базовый опыт",
                        "value": "intermediate",
                        "keywords": ["современный", "трендовый", "качественный", "сбалансированный"]
                    },
                    {
                        "text": "🌳 Продвинутый (коллекционер)",
                        "value": "advanced",
                        "keywords": ["нишевый", "эксклюзивный", "сложный", "уникальный", "артистический"]
                    }
                ]
            },

            # БЛОК 2: ПСИХОЛОГИЧЕСКИЙ (3 вопроса)
            {
                "id": "personality_type",
                "block": "psychological",
                "question": "🧠 **Какой тип личности вам ближе?**",
                "type": "single_choice",
                "options": [
                    {
                        "text": "💕 Романтик",
                        "value": "romantic",
                        "keywords": ["романтичный", "чувственный", "нежный", "floral", "rose", "jasmine"]
                    },
                    {
                        "text": "🎓 Интеллектуал",
                        "value": "intellectual",
                        "keywords": ["сложный", "утонченный", "изысканный", "green", "herbaceous"]
                    },
                    {
                        "text": "🎉 Экстраверт",
                        "value": "extrovert",
                        "keywords": ["яркий", "заметный", "bold", "oriental", "spicy"]
                    },
                    {
                        "text": "🤫 Интроверт",
                        "value": "introvert",
                        "keywords": ["спокойный", "деликатный", "subtle", "woody", "musky"]
                    },
                    {
                        "text": "🔬 Логик-аналитик",
                        "value": "analytical",
                        "keywords": ["структурированный", "чистый", "minimalistic", "aquatic", "ozonic"]
                    }
                ]
            },
            {
                "id": "lifestyle",
                "block": "psychological", 
                "question": "🏃 **Опишите ваш образ жизни:**",
                "type": "single_choice",
                "options": [
                    {
                        "text": "⚡ Активный и динамичный",
                        "value": "active",
                        "keywords": ["энергичный", "спортивный", "fresh", "citrus", "energizing"]
                    },
                    {
                        "text": "🧘 Спокойный и размеренный",
                        "value": "calm",
                        "keywords": ["расслабляющий", "мягкий", "comforting", "vanilla", "amber"]
                    },
                    {
                        "text": "🎨 Творческий и артистичный",
                        "value": "creative",
                        "keywords": ["креативный", "необычный", "artistic", "incense", "patchouli"]
                    },
                    {
                        "text": "💼 Деловой и профессиональный",
                        "value": "professional",
                        "keywords": ["строгий", "элегантный", "sophisticated", "cedar", "sandalwood"]
                    }
                ]
            },
            {
                "id": "usage_time",
                "block": "psychological",
                "question": "⏰ **В какое время дня планируете использовать аромат?**",
                "type": "multiple_choice",
                "options": [
                    {
                        "text": "🌅 Утром и днем",
                        "value": "day",
                        "keywords": ["дневной", "light", "fresh", "citrus", "green"]
                    },
                    {
                        "text": "🌃 Вечером",
                        "value": "evening",
                        "keywords": ["вечерний", "intense", "oriental", "woody", "amber"]
                    },
                    {
                        "text": "✨ На особые случаи",
                        "value": "special",
                        "keywords": ["праздничный", "luxurious", "sophisticated", "oud", "rare"]
                    },
                    {
                        "text": "🔄 Универсально",
                        "value": "universal",
                        "keywords": ["универсальный", "versatile", "balanced", "moderate"]
                    }
                ]
            },

            # БЛОК 3: LIFESTYLE (4 вопроса)
            {
                "id": "occasions",
                "block": "lifestyle",
                "question": "🎭 **Для каких случаев нужен аромат?**",
                "type": "multiple_choice",
                "options": [
                    {
                        "text": "🏢 Повседневная работа/учеба",
                        "value": "work",
                        "keywords": ["офисный", "деликатный", "professional", "clean", "subtle"]
                    },
                    {
                        "text": "💕 Романтические встречи",
                        "value": "romantic",
                        "keywords": ["соблазнительный", "чувственный", "seductive", "rose", "ylang-ylang"]
                    },
                    {
                        "text": "🎉 Вечеринки и мероприятия",
                        "value": "party",
                        "keywords": ["яркий", "запоминающийся", "party", "gourmand", "sweet"]
                    },
                    {
                        "text": "🏃 Спорт и активность",
                        "value": "sport",
                        "keywords": ["свежий", "легкий", "sport", "aquatic", "marine"]
                    },
                    {
                        "text": "🛋️ Отдых и релакс",
                        "value": "relaxation",
                        "keywords": ["успокаивающий", "комфортный", "relaxing", "lavender", "chamomile"]
                    }
                ]
            },
            {
                "id": "style_preference",
                "block": "lifestyle",
                "question": "👔 **Ваш стиль в одежде:**",
                "type": "single_choice",
                "options": [
                    {
                        "text": "👑 Классический и элегантный",
                        "value": "classic",
                        "keywords": ["классический", "элегантный", "timeless", "chypre", "aldehydic"]
                    },
                    {
                        "text": "🔥 Модный и трендовый",
                        "value": "trendy",
                        "keywords": ["модный", "современный", "trendy", "fruity", "synthetic"]
                    },
                    {
                        "text": "👕 Casual и комфортный",
                        "value": "casual",
                        "keywords": ["простой", "комфортный", "easy-going", "cotton", "clean"]
                    },
                    {
                        "text": "⚡ Экстравагантный и яркий",
                        "value": "bold",
                        "keywords": ["яркий", "смелый", "extravagant", "leather", "tobacco"]
                    }
                ]
            },
            {
                "id": "budget_category",
                "block": "lifestyle",
                "question": "💰 **Предпочтительная ценовая категория:**",
                "type": "single_choice",
                "options": [
                    {
                        "text": "💸 Доступная (масс-маркет)",
                        "value": "mass_market",
                        "keywords": ["популярный", "доступный", "commercial", "mainstream"]
                    },
                    {
                        "text": "💎 Средняя (селективная)",
                        "value": "selective",
                        "keywords": ["качественный", "селективный", "premium", "boutique"]
                    },
                    {
                        "text": "👑 Высокая (люкс/нишевая)",
                        "value": "luxury",
                        "keywords": ["люксовый", "нишевый", "luxury", "exclusive", "artisanal"]
                    }
                ]
            },
            {
                "id": "longevity_preference",
                "block": "lifestyle",
                "question": "⏱️ **Предпочтительная стойкость аромата:**",
                "type": "single_choice",
                "options": [
                    {
                        "text": "🌸 Легкий и ненавязчивый (2-4 часа)",
                        "value": "light",
                        "keywords": ["легкий", "деликатный", "eau_de_cologne", "citrus", "aromatic"]
                    },
                    {
                        "text": "⚖️ Умеренной стойкости (4-6 часов)",
                        "value": "moderate",
                        "keywords": ["умеренный", "сбалансированный", "eau_de_toilette", "balanced"]
                    },
                    {
                        "text": "💪 Стойкий и насыщенный (8+ часов)",
                        "value": "long_lasting",
                        "keywords": ["стойкий", "насыщенный", "eau_de_parfum", "intense", "heavy"]
                    }
                ]
            },

            # БЛОК 4: СЕНСОРНЫЙ (3 вопроса) - Edwards Fragrance Wheel
            {
                "id": "fragrance_families",
                "block": "sensory",
                "question": "🌸 **Какие ароматические семейства вам нравятся? (Edwards Wheel)**",
                "type": "multiple_choice",
                "options": [
                    {
                        "text": "🌸 Цветочные (роза, жасмин, пион)",
                        "value": "floral",
                        "keywords": ["floral", "rose", "jasmine", "peony", "lily", "romantic"]
                    },
                    {
                        "text": "🌟 Восточные/Амбровые (ваниль, амбра, мускус)",
                        "value": "oriental",
                        "keywords": ["oriental", "amber", "vanilla", "musk", "resin", "warm"]
                    },
                    {
                        "text": "🌳 Древесные (сандал, кедр, дуб)",
                        "value": "woody",
                        "keywords": ["woody", "sandalwood", "cedar", "oak", "pine", "forest"]
                    },
                    {
                        "text": "💧 Свежие (цитрус, зеленые, водные)",
                        "value": "fresh",
                        "keywords": ["fresh", "citrus", "green", "aquatic", "marine", "clean"]
                    }
                ]
            },
            {
                "id": "intensity_preference",
                "block": "sensory",
                "question": "📶 **Предпочтительная интенсивность аромата:**",
                "type": "single_choice",
                "options": [
                    {
                        "text": "🌸 Деликатная и тонкая",
                        "value": "delicate",
                        "keywords": ["деликатный", "тонкий", "subtle", "soft", "gentle"]
                    },
                    {
                        "text": "⚖️ Умеренная и сбалансированная",
                        "value": "moderate",
                        "keywords": ["умеренный", "сбалансированный", "moderate", "balanced"]
                    },
                    {
                        "text": "🔥 Яркая и насыщенная",
                        "value": "intense",
                        "keywords": ["яркий", "насыщенный", "intense", "bold", "powerful"]
                    }
                ]
            },
            {
                "id": "seasonal_preference",
                "block": "sensory",
                "question": "🌍 **В какие сезоны планируете носить аромат?**",
                "type": "multiple_choice",
                "options": [
                    {
                        "text": "🌸 Весна",
                        "value": "spring",
                        "keywords": ["весенний", "свежий", "green", "floral", "light"]
                    },
                    {
                        "text": "☀️ Лето",
                        "value": "summer",
                        "keywords": ["летний", "легкий", "citrus", "aquatic", "fresh"]
                    },
                    {
                        "text": "🍂 Осень",
                        "value": "autumn",
                        "keywords": ["осенний", "теплый", "spicy", "woody", "amber"]
                    },
                    {
                        "text": "❄️ Зима",
                        "value": "winter",
                        "keywords": ["зимний", "согревающий", "oriental", "heavy", "intense"]
                    }
                ]
            },

            # БЛОК 5: ЭМОЦИОНАЛЬНО-АССОЦИАТИВНЫЙ (3 вопроса)
            {
                "id": "desired_mood",
                "block": "emotional",
                "question": "😊 **Какие настроения и эмоции хотите передать?**",
                "type": "multiple_choice",
                "options": [
                    {
                        "text": "💪 Уверенность и силу",
                        "value": "confidence",
                        "keywords": ["уверенный", "сильный", "powerful", "dominant", "leader"]
                    },
                    {
                        "text": "💕 Романтику и нежность",
                        "value": "romance",
                        "keywords": ["романтичный", "нежный", "romantic", "tender", "loving"]
                    },
                    {
                        "text": "👑 Элегантность и изысканность",
                        "value": "elegance",
                        "keywords": ["элегантный", "изысканный", "sophisticated", "refined", "classy"]
                    },
                    {
                        "text": "⚡ Энергию и жизнерадостность",
                        "value": "energy",
                        "keywords": ["энергичный", "жизнерадостный", "energetic", "vibrant", "happy"]
                    },
                    {
                        "text": "🧘 Спокойствие и гармонию",
                        "value": "calm",
                        "keywords": ["спокойный", "гармоничный", "peaceful", "serene", "balanced"]
                    }
                ]
            },
            {
                "id": "scent_memories",
                "block": "emotional",
                "question": "🌺 **Какие ароматические воспоминания вам приятны?**",
                "type": "multiple_choice",
                "options": [
                    {
                        "text": "🌷 Цветущий сад весной",
                        "value": "garden",
                        "keywords": ["цветочный", "природный", "garden", "blooming", "natural"]
                    },
                    {
                        "text": "🏠 Уютный дом с выпечкой",
                        "value": "home_comfort",
                        "keywords": ["уютный", "сладкий", "gourmand", "vanilla", "caramel"]
                    },
                    {
                        "text": "🌲 Прогулка по лесу",
                        "value": "forest",
                        "keywords": ["лесной", "древесный", "forest", "pine", "earthy"]
                    },
                    {
                        "text": "🌊 Морской берег",
                        "value": "ocean",
                        "keywords": ["морской", "свежий", "marine", "salty", "breeze"]
                    },
                    {
                        "text": "🕌 Восточный базар",
                        "value": "oriental_market",
                        "keywords": ["восточный", "пряный", "spicy", "exotic", "incense"]
                    }
                ]
            },
            {
                "id": "color_associations",
                "block": "emotional",
                "question": "🎨 **Какие цвета ассоциируются с вашим идеальным ароматом?**",
                "type": "multiple_choice",
                "options": [
                    {
                        "text": "⚪ Белый и светлые оттенки",
                        "value": "white_light",
                        "keywords": ["чистый", "невинный", "clean", "pure", "innocent"]
                    },
                    {
                        "text": "🌸 Розовый и персиковый",
                        "value": "pink_peach",
                        "keywords": ["нежный", "женственный", "gentle", "feminine", "soft"]
                    },
                    {
                        "text": "🟡 Золотой и янтарный",
                        "value": "gold_amber",
                        "keywords": ["теплый", "роскошный", "warm", "luxurious", "rich"]
                    },
                    {
                        "text": "🟢 Зеленый и природные тона",
                        "value": "green_natural",
                        "keywords": ["природный", "свежий", "natural", "green", "herbal"]
                    },
                    {
                        "text": "🔵 Синий и морские оттенки",
                        "value": "blue_marine",
                        "keywords": ["прохладный", "свежий", "cool", "aquatic", "marine"]
                    },
                    {
                        "text": "⚫ Темные и глубокие цвета",
                        "value": "dark_deep",
                        "keywords": ["глубокий", "таинственный", "deep", "mysterious", "intense"]
                    }
                ]
            }
        ]

    def _validate_quiz_structure(self):
        """Валидирует структуру квиза на наличие потенциальных проблем с callback'ами"""
        logger.info("🔍 Валидация структуры квиза...")
        
        issues = []
        question_ids = set()
        
        for i, question in enumerate(self.quiz_questions):
            # Проверяем уникальность ID
            if question['id'] in question_ids:
                issues.append(f"Дублирующийся ID вопроса: {question['id']}")
            question_ids.add(question['id'])
            
            # Проверяем ID на проблемные символы
            if '|' in question['id']:
                issues.append(f"Вопрос {question['id']} содержит '|' в ID")
            
            # Проверяем опции
            option_values = set()
            for option in question['options']:
                # Проверяем уникальность значений опций
                if option['value'] in option_values:
                    issues.append(f"Дублирующееся значение опции в {question['id']}: {option['value']}")
                option_values.add(option['value'])
                
                # Проверяем значения опций на проблемные символы
                if '|' in option['value']:
                    issues.append(f"Опция {option['value']} в {question['id']} содержит '|'")
                
                # Проверяем пустые значения
                if not option['value']:
                    issues.append(f"Пустое значение опции в {question['id']}")
        
        if issues:
            logger.warning(f"Найдены проблемы в структуре квиза: {issues}")
            for issue in issues:
                logger.warning(f"  ⚠️ {issue}")
        else:
            logger.info("✅ Структура квиза корректна")

    async def start_quiz(self, update: Update, context: ContextTypes.DEFAULT_TYPE):
        """Начинает квиз для пользователя"""
        user_id = update.effective_user.id
        
        # Сбрасываем прогресс квиза
        context.user_data['quiz_step'] = 0
        context.user_data['quiz_answers'] = {}
        
        await self._send_question(update, context, 0)
        
        logger.info(f"🎯 Пользователь {user_id} начал новый квиз (v3.0 Edwards Wheel)")

    async def handle_quiz_callback(self, update: Update, context: ContextTypes.DEFAULT_TYPE):
        """Обработчик callback'ов квиза"""
        query = update.callback_query
        user_id = update.effective_user.id
        
        # Получаем текущие данные
        current_step = context.user_data.get('quiz_step', 0)
        current_answers = context.user_data.get('quiz_answers', {})
        
        logger.info(f"Quiz callback: user={user_id}, step={current_step}, data={query.data}, current_question={self.quiz_questions[current_step]['id'] if current_step < len(self.quiz_questions) else 'N/A'}")
        
        # Отвечаем на callback query чтобы убрать "часики" в интерфейсе
        try:
            await query.answer()
        except Exception as e:
            logger.warning(f"Не удалось ответить на callback query: {e}")
        
        try:
            if query.data == "quiz_next":
                # Переход к следующему вопросу
                next_step = current_step + 1
                logger.info(f"Moving to next step: {current_step} -> {next_step}")
                if next_step < len(self.quiz_questions):
                    context.user_data['quiz_step'] = next_step
                    logger.info(f"Updated quiz_step to {next_step}")
                    await self._send_question(update, context, next_step)
                else:
                    logger.info(f"Quiz finished, showing results")
                    await self._finish_quiz(update, context, current_answers)
                    
            elif query.data == "quiz_finish":
                # Завершение квиза
                await self._finish_quiz(update, context, current_answers)
                
            elif query.data == "quiz_prev":
                # Переход к предыдущему вопросу
                prev_step = current_step - 1
                if prev_step >= 0:
                    context.user_data['quiz_step'] = prev_step
                    await self._send_question(update, context, prev_step)
                
            elif query.data.startswith("quiz_answer|"):
                # Обработка ответа на вопрос
                parts = query.data.split("|", 2)
                if len(parts) >= 3:
                    question_id = parts[1]
                    answer_value = parts[2]
                    
                    # Проверяем что данные не пустые
                    if not question_id or not answer_value:
                        logger.error(f"Empty question_id or answer_value: id='{question_id}', value='{answer_value}'")
                        return
                    
                    # Проверяем что current_step корректный
                    if current_step >= len(self.quiz_questions):
                        logger.error(f"Invalid step: {current_step} >= {len(self.quiz_questions)}")
                        return
                    
                    question = self.quiz_questions[current_step]
                    
                    # Проверяем что question_id соответствует текущему вопросу
                    if question['id'] == question_id:
                        logger.info(f"Processing answer: {question_id} = {answer_value}")
                        if question['type'] == 'single_choice':
                            current_answers[question_id] = answer_value
                        elif question['type'] == 'multiple_choice':
                            if question_id not in current_answers:
                                current_answers[question_id] = []
                            
                            if answer_value in current_answers[question_id]:
                                current_answers[question_id].remove(answer_value)
                            else:
                                current_answers[question_id].append(answer_value)
                        
                        context.user_data['quiz_answers'] = current_answers
                        logger.info(f"Updated answers: {current_answers}")
                        
                        # Обновляем отображение текущего вопроса
                        await self._send_question(update, context, current_step)
                    else:
                        logger.warning(f"Question ID mismatch: expected {question['id']}, got {question_id}")
                else:
                    logger.error(f"Invalid callback data format: {query.data}, parts: {parts}")
                    
        except Exception as e:
            logger.error(f"Ошибка в обработчике квиза: {e}")
            try:
                # Попытаемся отправить уведомление об ошибке пользователю
                error_message = "❌ Произошла ошибка при обработке квиза. Попробуйте начать заново."
                if update.callback_query:
                    await update.callback_query.answer(error_message)
                    await update.callback_query.edit_message_text(
                        text=error_message + "\n\nИспользуйте /start для возврата в главное меню.",
                        reply_markup=InlineKeyboardMarkup([[
                            InlineKeyboardButton("🔙 Главное меню", callback_data="back_to_menu")
                        ]])
                    )
                else:
                    await update.message.reply_text(error_message)
            except Exception as e2:
                logger.error(f"Ошибка при отправке уведомления об ошибке: {e2}")

    async def _send_question(self, update: Update, context: ContextTypes.DEFAULT_TYPE, step: int):
        """Отправляет вопрос пользователю"""
        if step >= len(self.quiz_questions):
            return
            
        question = self.quiz_questions[step]
        current_answers = context.user_data.get('quiz_answers', {})
        
        # Формируем клавиатуру
        keyboard = []
        
        for option in question['options']:
            # Проверяем, выбран ли этот вариант
            is_selected = False
            if question['type'] == 'single_choice':
                is_selected = current_answers.get(question['id']) == option['value']
            elif question['type'] == 'multiple_choice':
                is_selected = option['value'] in current_answers.get(question['id'], [])
            
            # Добавляем эмодзи для выбранных вариантов
            text = f"✅ {option['text']}" if is_selected else option['text']
            
            callback_data = f"quiz_answer|{question['id']}|{option['value']}"
            keyboard.append([InlineKeyboardButton(text, callback_data=callback_data)])
        
        # Добавляем кнопки управления
        control_buttons = []
        
        # Кнопка "Далее" (только если есть ответ на обязательный вопрос)
        has_answer = question['id'] in current_answers and bool(current_answers[question['id']])
        if has_answer:
            if step < len(self.quiz_questions) - 1:
                control_buttons.append(InlineKeyboardButton("➡️ Далее", callback_data="quiz_next"))
            else:
                control_buttons.append(InlineKeyboardButton("🏁 Завершить квиз", callback_data="quiz_finish"))
        
        # Кнопка "Назад"
        if step > 0:
            control_buttons.append(InlineKeyboardButton("⬅️ Назад", callback_data="quiz_prev"))
        
        control_buttons.append(InlineKeyboardButton("🔙 Главное меню", callback_data="back_to_menu"))
        
        if control_buttons:
            keyboard.append(control_buttons)
        
        reply_markup = InlineKeyboardMarkup(keyboard)
        
        # Определяем блок вопроса
        block_labels = {
            'demographic': '1️⃣ Демографический блок',
            'psychological': '2️⃣ Психологический блок', 
            'lifestyle': '3️⃣ Lifestyle блок',
            'sensory': '4️⃣ Сенсорный блок (Edwards Wheel)',
            'emotional': '5️⃣ Эмоционально-ассоциативный блок'
        }
        
        # Формируем текст вопроса
        progress = f"Вопрос {step + 1} из {len(self.quiz_questions)}"
        block_info = block_labels.get(question['block'], '')
        
        if question['type'] == 'multiple_choice':
            instruction = "\n💡 *Можно выбрать несколько вариантов*"
        else:
            instruction = "\n💡 *Выберите один вариант*"
        
        question_text = f"🔬 **{progress}**\n{block_info}\n\n{question['question']}{instruction}"
        
        # Отправляем или редактируем сообщение
        if update.callback_query and update.callback_query.message:
            try:
                logger.info(f"Attempting to edit message for step {step}")
                
                # Безопасно подготавливаем текст вопроса
                safe_question_text = self._safe_send_message(question_text)
                
                # Проверяем, отличается ли новый контент от текущего
                current_text = update.callback_query.message.text or ""
                if current_text != safe_question_text:
                    await update.callback_query.edit_message_text(
                        text=safe_question_text,
                        reply_markup=reply_markup,
                        parse_mode='Markdown'
                    )
                    logger.info(f"Successfully edited message for step {step}")
                else:
                    # Если текст не изменился, обновляем только клавиатуру
                    await update.callback_query.edit_message_reply_markup(
                        reply_markup=reply_markup
                    )
                    logger.info(f"Successfully updated keyboard for step {step}")
            except Exception as e:
                logger.error(f"Ошибка при редактировании сообщения квиза: {e}")
                # НЕ отправляем новое сообщение, это создает дубликаты
                logger.error(f"Failed to edit message, this may cause UI issues")
        else:
            logger.info(f"Sending new message for step {step}")
            safe_question_text = self._safe_send_message(question_text)
            await update.message.reply_text(
                text=safe_question_text,
                reply_markup=reply_markup,
                parse_mode='Markdown'
            )

    async def _finish_quiz(self, update: Update, context: ContextTypes.DEFAULT_TYPE, quiz_answers: Dict):
        """Завершает квиз и показывает результаты"""
        user_id = update.effective_user.id
        
        # Анализируем ответы с помощью Edwards Fragrance Wheel
        analysis_result = self._analyze_quiz_answers_edwards(quiz_answers)
        
        # Сохраняем профиль пользователя
        self.db.save_user_quiz_profile(user_id, analysis_result['profile'])
        
        # Получаем все парфюмы из БД
        all_perfumes = self.db.get_all_perfumes_from_database()
        
        # Фильтруем парфюмы на основе ответов квиза для оптимизации
        suitable_perfumes = self._filter_perfumes_by_quiz_answers(all_perfumes, analysis_result['profile'])
        
        logger.info(f"🎯 Отфильтровано {len(suitable_perfumes)} парфюмов из {len(all_perfumes)} для квиза")
        
        # Уведомляем пользователя о начале обработки ИИ
        try:
            if update.callback_query:
                await update.callback_query.edit_message_text(
                    "🧠 **Анализирую ваши предпочтения...**\n\nИИ-консультант обрабатывает результаты квиза и подбирает персональные рекомендации.\n\n⏳ Это может занять 1-2 минуты...",
                    parse_mode='Markdown'
                )
        except Exception as e:
            logger.warning(f"Не удалось обновить сообщение о обработке: {e}")
        
        # Формируем запрос к AI с анализом Edwards Wheel используя улучшенные промпты
        from ai.prompts import PromptTemplates
        ai_prompt = PromptTemplates.create_quiz_results_prompt(
            analysis_result['profile'], 
            suitable_perfumes, 
            analysis_result['edwards_analysis']
        )
        
        # Отправляем запрос к AI
        try:
            ai_response_raw = await self.ai_processor.process_message(ai_prompt, user_id)
            
            # Обрабатываем ответ ИИ и добавляем ссылки по артикулам (без форматирования)
            ai_response = self.ai_processor.process_ai_response_with_links(ai_response_raw, self.db)
            
            # Формируем итоговое сообщение
            family_names = {
                'floral': 'Цветочные',
                'oriental': 'Восточные/Амбровые', 
                'woody': 'Древесные',
                'fresh': 'Свежие'
            }
            
            result_text = f"""
🎯 **Квиз завершен!**

🔬 **Анализ по Edwards Fragrance Wheel:**
🌸 Цветочные: {analysis_result['edwards_analysis']['floral']}%
🌟 Восточные: {analysis_result['edwards_analysis']['oriental']}%
🌳 Древесные: {analysis_result['edwards_analysis']['woody']}%
💧 Свежие: {analysis_result['edwards_analysis']['fresh']}%

**Доминирующее семейство:** {family_names.get(analysis_result['dominant_family'], analysis_result['dominant_family'])}

🤖 **Персональные рекомендации от ИИ-консультанта:**
{ai_response}
            """
            
        except Exception as e:
            logger.error(f"Ошибка при обработке AI запроса: {e}")
            family_names = {
                'floral': 'Цветочные',
                'oriental': 'Восточные/Амбровые', 
                'woody': 'Древесные',
                'fresh': 'Свежие'
            }
            result_text = f"""
🎯 **Квиз завершен!**

🔬 **Анализ по Edwards Fragrance Wheel:**
🌸 Цветочные: {analysis_result['edwards_analysis']['floral']}%
🌟 Восточные: {analysis_result['edwards_analysis']['oriental']}%
🌳 Древесные: {analysis_result['edwards_analysis']['woody']}%
💧 Свежие: {analysis_result['edwards_analysis']['fresh']}%

**Доминирующее семейство:** {family_names.get(analysis_result['dominant_family'], analysis_result['dominant_family'])}

⚠️ **ИИ-анализ временно недоступен**
Ваш профиль сохранен! Попробуйте пройти квиз позже для получения персональных рекомендаций от ИИ-консультанта.

💡 **Ручные рекомендации на основе анализа:**
Исходя из вашего доминирующего ароматического семейства "{family_names.get(analysis_result['dominant_family'], analysis_result['dominant_family'])}", рекомендуем обратить внимание на соответствующие категории ароматов в каталоге.
            """
        
        keyboard = [
            [InlineKeyboardButton("🔄 Пройти заново", callback_data="start_quiz")],
            [InlineKeyboardButton("🔙 Главное меню", callback_data="back_to_menu")]
        ]
        reply_markup = InlineKeyboardMarkup(keyboard)
        
        # Отправляем результат
        if update.callback_query:
            try:
<<<<<<< HEAD
                # Безопасно подготавливаем текст сообщения
                safe_result_text = self._safe_send_message(result_text)
=======
                # Специальная обработка для результатов квиза (более деликатная)
                safe_result_text = self._safe_format_quiz_result(result_text)
>>>>>>> 3c4bee00
                
                await update.callback_query.edit_message_text(
                    text=safe_result_text,
                    reply_markup=reply_markup,
                    parse_mode='Markdown'
                )
            except Exception as e:
                logger.error(f"Ошибка при редактировании сообщения с результатами квиза: {e}")
                try:
                    # Пробуем отправить новое сообщение с безопасным текстом
<<<<<<< HEAD
                    safe_result_text = self._safe_send_message(result_text)
=======
                    safe_result_text = self._safe_format_quiz_result(result_text)
>>>>>>> 3c4bee00
                    await update.effective_chat.send_message(
                        text=safe_result_text,
                        reply_markup=reply_markup,
                        parse_mode='Markdown'
                    )
                except Exception as e2:
                    logger.error(f"Ошибка при отправке нового сообщения с результатами: {e2}")
                    # В крайнем случае отправляем простой текст без форматирования
                    plain_text = re.sub(r'[*_`\[\]()~>#+\-=|{}.!]', '', result_text)[:4000]
                    await update.effective_chat.send_message(
                        text=plain_text,
                        reply_markup=reply_markup
                    )
        else:
<<<<<<< HEAD
            safe_result_text = self._safe_send_message(result_text)
=======
            safe_result_text = self._safe_format_quiz_result(result_text)
>>>>>>> 3c4bee00
            await update.message.reply_text(
                text=safe_result_text,
                reply_markup=reply_markup,
                parse_mode='Markdown'
            )
        
        logger.info(f"✅ Пользователь {user_id} завершил квиз. Доминирующее семейство: {analysis_result['dominant_family']}")

    def _analyze_quiz_answers_edwards(self, quiz_answers: Dict) -> Dict:
        """Анализирует ответы квиза с помощью Edwards Fragrance Wheel"""
        
        # Собираем все ключевые слова из ответов
        all_keywords = []
        profile = {}
        
        for question in self.quiz_questions:
            question_id = question['id']
            if question_id in quiz_answers:
                answer_values = quiz_answers[question_id]
                if not isinstance(answer_values, list):
                    answer_values = [answer_values]
                
                profile[question_id] = answer_values
                
                # Собираем ключевые слова
                for answer_value in answer_values:
                    for option in question['options']:
                        if option['value'] == answer_value:
                            all_keywords.extend(option.get('keywords', []))
        
        # Анализ по Edwards Fragrance Wheel
        edwards_keywords = {
            'floral': ['floral', 'rose', 'jasmine', 'peony', 'lily', 'romantic', 'feminine', 'gentle', 'нежный', 'романтичный', 'чувственный', 'женственный'],
            'oriental': ['oriental', 'amber', 'vanilla', 'musk', 'warm', 'spicy', 'exotic', 'intense', 'теплый', 'пряный', 'восточный', 'насыщенный', 'согревающий'],
            'woody': ['woody', 'sandalwood', 'cedar', 'forest', 'pine', 'earthy', 'masculine', 'древесный', 'лесной', 'мужской', 'строгий'],
            'fresh': ['fresh', 'citrus', 'green', 'aquatic', 'marine', 'clean', 'light', 'свежий', 'легкий', 'морской', 'чистый', 'прохладный', 'дневной', 'летний', 'весенний']
        }
        
        edwards_scores = {family: 0 for family in edwards_keywords.keys()}
        
        # Подсчитываем соответствия
        for keyword in all_keywords:
            keyword_lower = keyword.lower()
            for family, family_keywords in edwards_keywords.items():
                if keyword_lower in family_keywords:
                    edwards_scores[family] += 1
        
        # Вычисляем проценты
        total_score = sum(edwards_scores.values())
        if total_score > 0:
            edwards_percentages = {
                family: round((score / total_score) * 100)
                for family, score in edwards_scores.items()
            }
        else:
            edwards_percentages = {family: 0 for family in edwards_keywords.keys()}
        
        # Определяем доминирующее семейство
        dominant_family = max(edwards_percentages.keys(), key=lambda k: edwards_percentages[k])
        if edwards_percentages[dominant_family] == 0:
            dominant_family = 'fresh'  # По умолчанию
        
        return {
            'profile': profile,
            'all_keywords': all_keywords,
            'edwards_analysis': edwards_percentages,
            'dominant_family': dominant_family,
            'total_keywords': len(all_keywords),
            'unique_keywords': len(set(all_keywords))
        }

    def _filter_perfumes_by_quiz_answers(self, all_perfumes: List[Dict], quiz_profile: Dict) -> List[Dict]:
        """Фильтрует парфюмы на основе ответов квиза для оптимизации промпта"""
        
        filtered = []
        
        # Получаем ключевые фильтры из профиля
        gender = quiz_profile.get('gender', 'unisex')
        budget = quiz_profile.get('budget_category', 'all')
        fragrance_families = quiz_profile.get('fragrance_families', [])
        
        for perfume in all_perfumes:
            should_include = True
            
            # Фильтр по полу
            if gender != 'unisex' and perfume.get('gender'):
                perfume_gender = perfume['gender'].lower()
                if (gender == 'male' and perfume_gender not in ['male', 'unisex', 'мужской']) or \
                   (gender == 'female' and perfume_gender not in ['female', 'unisex', 'женский']):
                    should_include = False
            
            # Фильтр по бюджету (упрощенный)
            if budget == 'budget' and perfume.get('price_formatted'):
                # Простая проверка на бюджетность - если цена содержит большие числа
                price_str = perfume['price_formatted'].replace(' ', '').replace(',', '')
                if any(char.isdigit() for char in price_str):
                    numbers = ''.join(filter(str.isdigit, price_str))
                    if numbers and int(numbers) > 5000:  # Больше 5000 рублей
                        should_include = False
            
            # Фильтр по семействам ароматов (базовая проверка)
            if fragrance_families and perfume.get('fragrance_group'):
                group = perfume['fragrance_group'].lower()
                family_matches = False
                for family in fragrance_families:
                    if family.lower() in group or any(keyword in group for keyword in self._get_family_keywords(family)):
                        family_matches = True
                        break
                if not family_matches:
                    should_include = False
                    
            if should_include:
                filtered.append(perfume)
                
        # Ограничиваем количество для оптимизации (максимум 500 лучших)
        if len(filtered) > 500:
            # Берем первые 500, можно добавить более умную логику приоритизации
            filtered = filtered[:500]
            
        logger.info(f"📊 Фильтрация: {len(all_perfumes)} -> {len(filtered)} парфюмов")
        return filtered
    
    def _get_family_keywords(self, family: str) -> List[str]:
        """Возвращает ключевые слова для семейства ароматов"""
        keywords_map = {
            'oriental': ['oriental', 'amber', 'vanilla', 'spicy', 'warm'],
            'woody': ['woody', 'wood', 'cedar', 'sandalwood', 'forest'],
            'fresh': ['fresh', 'citrus', 'aquatic', 'marine', 'light'],
            'floral': ['floral', 'flower', 'rose', 'jasmine', 'peony']
        }
        return keywords_map.get(family.lower(), [])
<|MERGE_RESOLUTION|>--- conflicted
+++ resolved
@@ -101,12 +101,8 @@
             
         except Exception as e:
             logger.error(f"Ошибка при исправлении Markdown entities: {e}")
-<<<<<<< HEAD
             return text
 
-=======
-                        return text
-    
     def _safe_format_quiz_result(self, text: str, max_length: int = 4000) -> str:
         """Специальная функция для безопасного форматирования результатов квиза"""
         try:
@@ -167,8 +163,6 @@
             fixed_lines.append(line)
         
         return '\n'.join(fixed_lines)
-    
->>>>>>> 3c4bee00
     def _initialize_quiz_questions(self) -> List[Dict[str, Any]]:
         """Инициализирует 15 научно обоснованных вопросов квиза"""
         return [
@@ -966,13 +960,8 @@
         # Отправляем результат
         if update.callback_query:
             try:
-<<<<<<< HEAD
-                # Безопасно подготавливаем текст сообщения
-                safe_result_text = self._safe_send_message(result_text)
-=======
                 # Специальная обработка для результатов квиза (более деликатная)
                 safe_result_text = self._safe_format_quiz_result(result_text)
->>>>>>> 3c4bee00
                 
                 await update.callback_query.edit_message_text(
                     text=safe_result_text,
@@ -983,11 +972,7 @@
                 logger.error(f"Ошибка при редактировании сообщения с результатами квиза: {e}")
                 try:
                     # Пробуем отправить новое сообщение с безопасным текстом
-<<<<<<< HEAD
-                    safe_result_text = self._safe_send_message(result_text)
-=======
                     safe_result_text = self._safe_format_quiz_result(result_text)
->>>>>>> 3c4bee00
                     await update.effective_chat.send_message(
                         text=safe_result_text,
                         reply_markup=reply_markup,
@@ -1002,11 +987,7 @@
                         reply_markup=reply_markup
                     )
         else:
-<<<<<<< HEAD
-            safe_result_text = self._safe_send_message(result_text)
-=======
             safe_result_text = self._safe_format_quiz_result(result_text)
->>>>>>> 3c4bee00
             await update.message.reply_text(
                 text=safe_result_text,
                 reply_markup=reply_markup,
